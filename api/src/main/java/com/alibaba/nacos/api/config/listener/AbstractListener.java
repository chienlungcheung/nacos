/*
 * Copyright 1999-2018 Alibaba Group Holding Ltd.
 *
 * Licensed under the Apache License, Version 2.0 (the "License");
 * you may not use this file except in compliance with the License.
 * You may obtain a copy of the License at
 *
 *      http://www.apache.org/licenses/LICENSE-2.0
 *
 * Unless required by applicable law or agreed to in writing, software
 * distributed under the License is distributed on an "AS IS" BASIS,
 * WITHOUT WARRANTIES OR CONDITIONS OF ANY KIND, either express or implied.
 * See the License for the specific language governing permissions and
 * limitations under the License.
 */
package com.alibaba.nacos.api.config.listener;

import java.util.concurrent.Executor;

/**
<<<<<<< HEAD
 * Listner Adapter,use default notify thread
=======
 * Listener Adapter,use default notify thread
>>>>>>> c5e18804
 *
 * @author water.lyl
 */
@SuppressWarnings("PMD.AbstractClassShouldStartWithAbstractNamingRule")
public abstract class AbstractListener implements Listener {

    /**
<<<<<<< HEAD
     * use default executor
=======
     * use default Executor
>>>>>>> c5e18804
     */
    @Override
    public Executor getExecutor() {
        return null;
    }

}<|MERGE_RESOLUTION|>--- conflicted
+++ resolved
@@ -18,11 +18,7 @@
 import java.util.concurrent.Executor;
 
 /**
-<<<<<<< HEAD
  * Listner Adapter,use default notify thread
-=======
- * Listener Adapter,use default notify thread
->>>>>>> c5e18804
  *
  * @author water.lyl
  */
@@ -30,11 +26,7 @@
 public abstract class AbstractListener implements Listener {
 
     /**
-<<<<<<< HEAD
-     * use default executor
-=======
-     * use default Executor
->>>>>>> c5e18804
+     * Use default executor
      */
     @Override
     public Executor getExecutor() {
