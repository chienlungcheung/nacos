--- conflicted
+++ resolved
@@ -24,13 +24,9 @@
 import java.util.List;
 
 /**
-<<<<<<< HEAD
  * ServiceInfo
  *
  * @author dungu.zpf
-=======
- * @author <a href="mailto:zpf.073@gmail.com">nkorange</a>
->>>>>>> c5e18804
  */
 public class ServiceInfo {
 
