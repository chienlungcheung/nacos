/*
 * Copyright 1999-2018 Alibaba Group Holding Ltd.
 *
 * Licensed under the Apache License, Version 2.0 (the "License");
 * you may not use this file except in compliance with the License.
 * You may obtain a copy of the License at
 *
 *      http://www.apache.org/licenses/LICENSE-2.0
 *
 * Unless required by applicable law or agreed to in writing, software
 * distributed under the License is distributed on an "AS IS" BASIS,
 * WITHOUT WARRANTIES OR CONDITIONS OF ANY KIND, either express or implied.
 * See the License for the specific language governing permissions and
 * limitations under the License.
 */
package com.alibaba.nacos.naming.misc;

import com.alibaba.fastjson.JSON;
import com.alibaba.fastjson.TypeReference;
import com.alibaba.fastjson.parser.ParserConfig;
import com.alibaba.fastjson.serializer.SerializeConfig;
import com.alibaba.fastjson.serializer.SerializerFeature;
import com.alibaba.nacos.api.common.Constants;
import com.alibaba.nacos.api.naming.pojo.AbstractHealthChecker;
import com.alibaba.nacos.naming.core.Domain;
import com.alibaba.nacos.naming.core.VirtualClusterDomain;
import com.alibaba.nacos.naming.exception.NacosException;
import com.alibaba.nacos.naming.healthcheck.JsonAdapter;
import com.alibaba.nacos.naming.selector.Selector;
import com.alibaba.nacos.naming.selector.SelectorJsonAdapter;
import org.apache.commons.lang3.StringUtils;

import java.util.HashMap;
import java.util.Map;
import java.util.concurrent.*;

/**
 * @author nacos
 */
public class UtilsAndCommons {

    public static final String NACOS_SERVER_CONTEXT = "/nacos";

    public static final String NACOS_SERVER_VERSION = "/v1";

    public static final String DEFAULT_NACOS_NAMING_CONTEXT = NACOS_SERVER_VERSION + "/ns";

    public static final String NACOS_NAMING_CONTEXT = DEFAULT_NACOS_NAMING_CONTEXT;

    public static final String NACOS_NAMING_CATALOG_CONTEXT = "/catalog";

    public static final String NACOS_NAMING_INSTANCE_CONTEXT = "/instance";

    public static final String NACOS_NAMING_HEALTH_CONTEXT = "/health";

    public static final String NACOS_NAMING_RAFT_CONTEXT = "/raft";

    public static final String NACOS_SERVER_HEADER = "Nacos-Server";

    public static final String NACOS_VERSION = "1.0";

    public static final String SUPER_TOKEN = "xy";

    public static final String DOMAINS_DATA_ID = "com.alibaba.nacos.naming.domains.meta";

    public static final String IPADDRESS_DATA_ID_PRE = "com.alibaba.nacos.naming.iplist.";

    static public final String NODE_TAG_IP_PRE = "com.alibaba.nacos.naming.tag.iplist.";

    public static final String TAG_DOMAINS_DATA_ID = "com.alibaba.nacos.naming.domains.tag.meta";

    static public final String CIDR_REGEX = "[0-9]{1,3}\\.[0-9]{1,3}\\.[0-9]{1,3}\\.[0-9]{1,3}/[0-9]+";

    static public final String UNKNOWN_SITE = "unknown";

    static public final String UNKNOWN_HOST = "unknown";

    public static final String DEFAULT_CLUSTER_NAME = "DEFAULT";

    public static final int RAFT_PUBLISH_TIMEOUT = 5000;

    static public final String RAFT_DOM_PRE = "meta";
    static public final String RAFT_IPLIST_PRE = "iplist.";
    static public final String RAFT_TAG_DOM_PRE = "tag.meta";
    static public final String RAFT_TAG_IPLIST_PRE = "tag.iplist.";

    public static final String SERVER_VERSION = NACOS_SERVER_HEADER + ":" + NACOS_VERSION;

    public static final String SELF_SERVICE_CLUSTER_ENV = "naming_self_service_cluster_ips";

    public static final String CACHE_KEY_SPLITER = "@@@@";

    public static final String LOCAL_HOST_IP = "127.0.0.1";

    public static final String CLUSTER_CONF_IP_SPLITER = ":";

    public static final int MAX_PUBLISH_WAIT_TIME_MILLIS = 5000;

    public static final String VERSION_STRING_SYNTAX = "[0-9]+\\.[0-9]+\\.[0-9]+";

    public static final String API_UPDATE_SWITCH = "/api/updateSwitch";

    public static final String API_SET_ALL_WEIGHTS = "/api/setWeight4AllIPs";

    public static final String API_IP_FOR_DOM = "/api/ip4Dom";

    public static final String API_DOM = "/api/dom";

<<<<<<< HEAD
    public static final String SERVICE_GROUP_CONNECTOR = "##";
=======
    public static final String UPDATE_INSTANCE_ACTION_ADD = "add";

    public static final String UPDATE_INSTANCE_ACTION_REMOVE = "remove";
>>>>>>> 1c9290c3

    public static final String INSTANCE_LIST_PERSISTED_PROPERTY_KEY = "nacos.instanceListPersisted";

    public static final boolean INSTANCE_LIST_PERSISTED = Boolean.getBoolean(INSTANCE_LIST_PERSISTED_PROPERTY_KEY);

    public static final ScheduledExecutorService SERVER_STATUS_EXECUTOR;

    public static final ScheduledExecutorService DOMAIN_SYNCHRONIZATION_EXECUTOR;

    public static final ScheduledExecutorService DOMAIN_UPDATE_EXECUTOR;

    public static final ScheduledExecutorService INIT_CONFIG_EXECUTOR;

    public static final Executor RAFT_PUBLISH_EXECUTOR;

    static {
        // custom serializer and deserializer for fast-json
        SerializeConfig.getGlobalInstance()
                .put(AbstractHealthChecker.class, JsonAdapter.getInstance());
        ParserConfig.getGlobalInstance()
                .putDeserializer(AbstractHealthChecker.class, JsonAdapter.getInstance());

        SerializeConfig.getGlobalInstance()
                .put(Selector.class, SelectorJsonAdapter.getInstance());
        ParserConfig.getGlobalInstance()
                .putDeserializer(Selector.class, SelectorJsonAdapter.getInstance());

        // write null values, otherwise will cause compatibility issues
        JSON.DEFAULT_GENERATE_FEATURE |= SerializerFeature.WriteNullStringAsEmpty.getMask();
        JSON.DEFAULT_GENERATE_FEATURE |= SerializerFeature.WriteNullListAsEmpty.getMask();
        JSON.DEFAULT_GENERATE_FEATURE |= SerializerFeature.WriteNullBooleanAsFalse.getMask();
        JSON.DEFAULT_GENERATE_FEATURE |= SerializerFeature.WriteMapNullValue.getMask();
        JSON.DEFAULT_GENERATE_FEATURE |= SerializerFeature.WriteNullNumberAsZero.getMask();

        DOMAIN_SYNCHRONIZATION_EXECUTOR
                = new ScheduledThreadPoolExecutor(1, new ThreadFactory() {
            @Override
            public Thread newThread(Runnable r) {
                Thread t = new Thread(r);
                t.setName("nacos.naming.domains.worker");
                t.setDaemon(true);
                return t;
            }
        });

        DOMAIN_UPDATE_EXECUTOR
                = new ScheduledThreadPoolExecutor(1, new ThreadFactory() {
            @Override
            public Thread newThread(Runnable r) {
                Thread t = new Thread(r);
                t.setName("nacos.naming.domains.update.processor");
                t.setDaemon(true);
                return t;
            }
        });

        INIT_CONFIG_EXECUTOR
                = new ScheduledThreadPoolExecutor(1, new ThreadFactory() {
            @Override
            public Thread newThread(Runnable r) {
                Thread t = new Thread(r);
                t.setName("nacos.naming.init.config.worker");
                t.setDaemon(true);
                return t;
            }
        });

        SERVER_STATUS_EXECUTOR
                = new ScheduledThreadPoolExecutor(1, new ThreadFactory() {
            @Override
            public Thread newThread(Runnable r) {
                Thread t = new Thread(r);
                t.setName("nacos.naming.status.worker");
                t.setDaemon(true);
                return t;
            }
        });

        RAFT_PUBLISH_EXECUTOR
                = Executors.newFixedThreadPool(Runtime.getRuntime().availableProcessors(), new ThreadFactory() {
            @Override
            public Thread newThread(Runnable r) {
                Thread t = new Thread(r);
                t.setName("nacos.naming.raft.publisher");
                t.setDaemon(true);
                return t;
            }
        });

    }

    public static String getAllExceptionMsg(Throwable e) {
        Throwable cause = e;
        StringBuilder strBuilder = new StringBuilder();

        while (cause != null && !StringUtils.isEmpty(cause.getMessage())) {
            strBuilder.append("caused: ").append(cause.getMessage()).append(";");
            cause = cause.getCause();
        }

        return strBuilder.toString();
    }


    public static String getIPListStoreKey(Domain dom) {
        if (dom instanceof VirtualClusterDomain) {
            return UtilsAndCommons.IPADDRESS_DATA_ID_PRE + ((VirtualClusterDomain) dom).getNamespaceId() +
                UtilsAndCommons.SERVICE_GROUP_CONNECTOR + dom.getName();
        }
        return UtilsAndCommons.IPADDRESS_DATA_ID_PRE + dom.getName();
    }

    public static String getDomStoreKey(Domain dom) {
        if (dom instanceof VirtualClusterDomain) {
            return UtilsAndCommons.DOMAINS_DATA_ID + "." + ((VirtualClusterDomain) dom).getNamespaceId() +
                UtilsAndCommons.SERVICE_GROUP_CONNECTOR + dom.getName();
        }
        return UtilsAndCommons.DOMAINS_DATA_ID + "." + dom.getName();
    }

    public static Map<String, String> parseMetadata(String metadata) throws NacosException {

        Map<String, String> metadataMap = new HashMap<>(16);

        if (StringUtils.isBlank(metadata)) {
            return metadataMap;
        }

        try {
            metadataMap = JSON.parseObject(metadata, new TypeReference<Map<String, String>>(){});
        } catch (Exception e) {
            String[] datas = metadata.split(",");
            if (datas.length > 0) {
                for (String data : datas) {
                    String[] kv = data.split("=");
                    if (kv.length != 2) {
                        throw new NacosException(NacosException.INVALID_PARAM, "metadata format incorrect:" + metadata);
                    }
                    metadataMap.put(kv[0], kv[1]);
                }
            }
        }

        return metadataMap;
    }

    public static String getDefaultNamespaceId() {
        return "public";
    }

    public static String assembleFullServiceName(String namespaceId, String serviceName) {
        return namespaceId + UtilsAndCommons.SERVICE_GROUP_CONNECTOR + serviceName;
    }
}<|MERGE_RESOLUTION|>--- conflicted
+++ resolved
@@ -106,13 +106,11 @@
 
     public static final String API_DOM = "/api/dom";
 
-<<<<<<< HEAD
     public static final String SERVICE_GROUP_CONNECTOR = "##";
-=======
+
     public static final String UPDATE_INSTANCE_ACTION_ADD = "add";
 
     public static final String UPDATE_INSTANCE_ACTION_REMOVE = "remove";
->>>>>>> 1c9290c3
 
     public static final String INSTANCE_LIST_PERSISTED_PROPERTY_KEY = "nacos.instanceListPersisted";
 
