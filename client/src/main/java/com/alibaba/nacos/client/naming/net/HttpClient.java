/*
 * Copyright 1999-2018 Alibaba Group Holding Ltd.
 *
 * Licensed under the Apache License, Version 2.0 (the "License");
 * you may not use this file except in compliance with the License.
 * You may obtain a copy of the License at
 *
 *      http://www.apache.org/licenses/LICENSE-2.0
 *
 * Unless required by applicable law or agreed to in writing, software
 * distributed under the License is distributed on an "AS IS" BASIS,
 * WITHOUT WARRANTIES OR CONDITIONS OF ANY KIND, either express or implied.
 * See the License for the specific language governing permissions and
 * limitations under the License.
 */
package com.alibaba.nacos.client.naming.net;

import com.alibaba.nacos.api.common.Constants;
import com.alibaba.nacos.client.naming.utils.IoUtils;
import com.alibaba.nacos.client.naming.utils.StringUtils;
import com.google.common.net.HttpHeaders;

import java.io.IOException;
import java.io.InputStream;
import java.io.UnsupportedEncodingException;
import java.net.HttpURLConnection;
import java.net.InetAddress;
import java.net.URL;
import java.net.URLEncoder;
import java.util.*;
import java.util.zip.GZIPInputStream;

import static com.alibaba.nacos.client.utils.LogUtils.*;

/**
 * @author nkorange
 */
public class HttpClient {

    public static final int TIME_OUT_MILLIS = Integer.getInteger("com.alibaba.nacos.client.naming.ctimeout", 50000);
    public static final int CON_TIME_OUT_MILLIS = Integer.getInteger("com.alibaba.nacos.client.naming.ctimeout", 3000);
    private static final boolean ENABLE_HTTPS = Boolean.getBoolean("com.alibaba.nacos.client.naming.tls.enable");

    static {
        // limit max redirection
        System.setProperty("http.maxRedirects", "5");
    }

    public static String getPrefix() {
        if (ENABLE_HTTPS) {
            return "https://";
        }

        return "http://";

    }

    public static HttpResult httpGet(String url, List<String> headers, Map<String, String> paramValues, String encoding) {
        return request(url, headers, paramValues, encoding, "GET");
    }

    public static HttpResult request(String url, List<String> headers, Map<String, String> paramValues, String encoding, String method) {
        HttpURLConnection conn = null;
        try {
            String encodedContent = encodingParams(paramValues, encoding);
            url += (null == encodedContent) ? "" : ("?" + encodedContent);

            conn = (HttpURLConnection) new URL(url).openConnection();

            conn.setConnectTimeout(CON_TIME_OUT_MILLIS);
            conn.setReadTimeout(TIME_OUT_MILLIS);
            conn.setRequestMethod(method);
            setHeaders(conn, headers, encoding);
            conn.connect();
            NAMING_LOGGER.debug("Request from server: " + url);
            return getResult(conn);
        } catch (Exception e) {
            try {
                if (conn != null) {
<<<<<<< HEAD
                    LogUtils.LOG.warn("failed to request " + conn.getURL() + " from "
                        + InetAddress.getByName(conn.getURL().getHost()).getHostAddress());
=======
                    NAMING_LOGGER.warn("failed to request " + conn.getURL() + " from "
                            + InetAddress.getByName(conn.getURL().getHost()).getHostAddress());
>>>>>>> 5580a95c
                }
            } catch (Exception e1) {
                NAMING_LOGGER.error("NA", "failed to request ", e1);
                //ignore
            }

            NAMING_LOGGER.error("NA", "failed to request ", e);

            return new HttpResult(500, e.toString(), Collections.<String, String>emptyMap());
        } finally {
            if (conn != null) {
                conn.disconnect();
            }
        }
    }

    private static HttpResult getResult(HttpURLConnection conn) throws IOException {
        int respCode = conn.getResponseCode();

        InputStream inputStream;
        if (HttpURLConnection.HTTP_OK == respCode
            || HttpURLConnection.HTTP_NOT_MODIFIED == respCode
            || Constants.WRITE_REDIRECT_CODE == respCode) {
            inputStream = conn.getInputStream();
        } else {
            inputStream = conn.getErrorStream();
        }

        Map<String, String> respHeaders = new HashMap<String, String>(conn.getHeaderFields().size());
        for (Map.Entry<String, List<String>> entry : conn.getHeaderFields().entrySet()) {
            respHeaders.put(entry.getKey(), entry.getValue().get(0));
        }

        String encodingGzip = "gzip";

        if (encodingGzip.equals(respHeaders.get(HttpHeaders.CONTENT_ENCODING))) {
            inputStream = new GZIPInputStream(inputStream);
        }

        return new HttpResult(respCode, IoUtils.toString(inputStream, getCharset(conn)), respHeaders);
    }

    private static String getCharset(HttpURLConnection conn) {
        String contentType = conn.getContentType();
        if (StringUtils.isEmpty(contentType)) {
            return "UTF-8";
        }

        String[] values = contentType.split(";");
        if (values.length == 0) {
            return "UTF-8";
        }

        String charset = "UTF-8";
        for (String value : values) {
            value = value.trim();

            if (value.toLowerCase().startsWith("charset=")) {
                charset = value.substring("charset=".length());
            }
        }

        return charset;
    }

    private static void setHeaders(HttpURLConnection conn, List<String> headers, String encoding) {
        if (null != headers) {
            for (Iterator<String> iter = headers.iterator(); iter.hasNext(); ) {
                conn.addRequestProperty(iter.next(), iter.next());
            }
        }

        conn.addRequestProperty("Content-Type", "application/x-www-form-urlencoded;charset="
            + encoding);
        conn.addRequestProperty("Accept-Charset", encoding);
    }

    private static String encodingParams(Map<String, String> params, String encoding)
        throws UnsupportedEncodingException {
        StringBuilder sb = new StringBuilder();
        if (null == params || params.isEmpty()) {
            return null;
        }

        params.put("encoding", encoding);

        for (Map.Entry<String, String> entry : params.entrySet()) {
            if (StringUtils.isEmpty(entry.getValue())) {
                continue;
            }

            sb.append(entry.getKey()).append("=");
            sb.append(URLEncoder.encode(entry.getValue(), encoding));
            sb.append("&");
        }

        return sb.toString();
    }

    public static class HttpResult {
        final public int code;
        final public String content;
        final private Map<String, String> respHeaders;

        public HttpResult(int code, String content, Map<String, String> respHeaders) {
            this.code = code;
            this.content = content;
            this.respHeaders = respHeaders;
        }

        public String getHeader(String name) {
            return respHeaders.get(name);
        }
    }
}<|MERGE_RESOLUTION|>--- conflicted
+++ resolved
@@ -77,13 +77,8 @@
         } catch (Exception e) {
             try {
                 if (conn != null) {
-<<<<<<< HEAD
-                    LogUtils.LOG.warn("failed to request " + conn.getURL() + " from "
-                        + InetAddress.getByName(conn.getURL().getHost()).getHostAddress());
-=======
                     NAMING_LOGGER.warn("failed to request " + conn.getURL() + " from "
                             + InetAddress.getByName(conn.getURL().getHost()).getHostAddress());
->>>>>>> 5580a95c
                 }
             } catch (Exception e1) {
                 NAMING_LOGGER.error("NA", "failed to request ", e1);
