/*
 * Copyright 1999-2018 Alibaba Group Holding Ltd.
 * Licensed under the Apache License, Version 2.0 (the "License");
 * you may not use this file except in compliance with the License.
 * You may obtain a copy of the License at
 *      http://www.apache.org/licenses/LICENSE-2.0
 * Unless required by applicable law or agreed to in writing, software
 * distributed under the License is distributed on an "AS IS" BASIS,
 * WITHOUT WARRANTIES OR CONDITIONS OF ANY KIND, either express or implied.
 * See the License for the specific language governing permissions and
 * limitations under the License.
 */

import React from 'react';
import PropTypes from 'prop-types';
<<<<<<< HEAD
import { Button, Field, Form, Input } from '@alifd/next';
import { getParams, request, aliwareIntl } from '../../../globalLib';

import './index.scss';
=======
import { Button, ConfigProvider, Field, Form, Input } from '@alifd/next';
import { getParams, request } from '@/globalLib';
>>>>>>> baa79164

import './index.scss';

@ConfigProvider.config
class HistoryDetail extends React.Component {
  static displayName = 'HistoryDetail';

  static propTypes = {
    history: PropTypes.object,
  };

  constructor(props) {
    super(props);
    this.state = {
      showmore: false,
    };
    this.edasAppName = getParams('edasAppName');
    this.edasAppId = getParams('edasAppId');
    this.inApp = this.edasAppName;
    this.field = new Field(this);
    this.dataId = getParams('dataId') || 'yanlin';
    this.group = getParams('group') || 'DEFAULT_GROUP';
    this.serverId = getParams('serverId') || 'center';
    this.nid = getParams('nid') || '123509854';
    this.tenant = getParams('namespace') || ''; // 为当前实例保存tenant参数
    // this.params = window.location.hash.split('?')[1]||'';
  }

  componentDidMount() {
    this.getDataDetail();
  }

  toggleMore() {
    this.setState({
      showmore: !this.state.showmore,
    });
  }

  getDataDetail() {
    const { locale = {} } = this.props;
    const self = this;
    const typeMap = {
      U: locale.update,
      I: locale.insert,
      D: locale.deleteAction,
    };
    request({
      url: `v1/cs/history?dataId=${this.dataId}&group=${this.group}&nid=${this.nid}`,
      success(result) {
        if (result != null) {
          const data = result;
          self.field.setValue('dataId', data.dataId);
          self.field.setValue('content', data.content);
          self.field.setValue('appName', self.inApp ? self.edasAppName : data.appName);
          self.field.setValue('envs', self.serverId);
          self.field.setValue('opType', typeMap[data.opType.trim()]);
          self.field.setValue('group', data.group);
          self.field.setValue('md5', data.md5);
        }
      },
    });
  }

  goList() {
    this.props.history.push(
      `/historyRollback?serverId=${this.serverId}&group=${this.group}&dataId=${
        this.dataId
      }&namespace=${this.tenant}`
    );
  }

  render() {
    const { locale = {} } = this.props;
    const { init } = this.field;
    const formItemLayout = {
      labelCol: {
        fixedSpan: 6,
      },
      wrapperCol: {
        span: 18,
      },
    };
    return (
      <div style={{ padding: 10 }}>
        <h1>{locale.historyDetails}</h1>
        <Form field={this.field}>
          <Form.Item label="Data ID:" required {...formItemLayout}>
            <Input htmlType="text" readOnly {...init('dataId')} />
            <div style={{ marginTop: 10 }}>
              <a style={{ fontSize: '12px' }} onClick={this.toggleMore.bind(this)}>
                {this.state.showmore ? locale.recipientFrom : locale.moreAdvancedOptions}
              </a>
            </div>
          </Form.Item>
          <div style={{ overflow: 'hidden', height: this.state.showmore ? 'auto' : '0' }}>
            <Form.Item label="Group:" required {...formItemLayout}>
              <Input htmlType="text" readOnly {...init('group')} />
            </Form.Item>
            <Form.Item label={locale.home} {...formItemLayout}>
              <Input htmlType="text" readOnly {...init('appName')} />
            </Form.Item>
          </div>
          <Form.Item label={locale.actionType} required {...formItemLayout}>
            <Input htmlType="text" readOnly {...init('opType')} />
          </Form.Item>
          <Form.Item label="MD5:" required {...formItemLayout}>
            <Input htmlType="text" readOnly {...init('md5')} />
          </Form.Item>
          <Form.Item label={locale.configureContent} required {...formItemLayout}>
            <Input.TextArea htmlType="text" multiple rows={15} readOnly {...init('content')} />
          </Form.Item>
          <Form.Item label=" " {...formItemLayout}>
            <Button type="primary" onClick={this.goList.bind(this)}>
              {locale.back}
            </Button>
          </Form.Item>
        </Form>
      </div>
    );
  }
}

export default HistoryDetail;<|MERGE_RESOLUTION|>--- conflicted
+++ resolved
@@ -13,15 +13,8 @@
 
 import React from 'react';
 import PropTypes from 'prop-types';
-<<<<<<< HEAD
-import { Button, Field, Form, Input } from '@alifd/next';
-import { getParams, request, aliwareIntl } from '../../../globalLib';
-
-import './index.scss';
-=======
 import { Button, ConfigProvider, Field, Form, Input } from '@alifd/next';
 import { getParams, request } from '@/globalLib';
->>>>>>> baa79164
 
 import './index.scss';
 
