<?xml version="1.0" encoding="UTF-8"?>
<!--
  Copyright 1999-2018 Alibaba Group Holding Ltd.
  Licensed under the Apache License, Version 2.0 (the "License");
  you may not use this file except in compliance with the License.
  You may obtain a copy of the License at
       http://www.apache.org/licenses/LICENSE-2.0
  Unless required by applicable law or agreed to in writing, software
  distributed under the License is distributed on an "AS IS" BASIS,
  WITHOUT WARRANTIES OR CONDITIONS OF ANY KIND, either express or implied.
  See the License for the specific language governing permissions and
  limitations under the License.
 -->
<project xmlns="http://maven.apache.org/POM/4.0.0"
<<<<<<< HEAD
	xmlns:xsi="http://www.w3.org/2001/XMLSchema-instance"
	xsi:schemaLocation="http://maven.apache.org/POM/4.0.0 http://maven.apache.org/xsd/maven-4.0.0.xsd">
	<modelVersion>4.0.0</modelVersion>
	<parent>
		<groupId>com.alibaba.nacos</groupId>
		<artifactId>nacos-all</artifactId>
		<version>0.6.1</version>
	</parent>
	<artifactId>nacos-console</artifactId>
	<!--<packaging>war</packaging>-->
	<packaging>jar</packaging>
	<name>nacos-console ${project.version}</name>
	<url>http://maven.apache.org</url>
	<properties>
		<project.build.sourceEncoding>UTF-8</project.build.sourceEncoding>
	</properties>
	<dependencies>
=======
         xmlns:xsi="http://www.w3.org/2001/XMLSchema-instance"
         xsi:schemaLocation="http://maven.apache.org/POM/4.0.0 http://maven.apache.org/xsd/maven-4.0.0.xsd">
    <modelVersion>4.0.0</modelVersion>
    <parent>
        <groupId>com.alibaba.nacos</groupId>
        <artifactId>nacos-all</artifactId>
        <version>0.6.0</version>
    </parent>
    <artifactId>nacos-console</artifactId>
    <!--<packaging>war</packaging>-->
    <packaging>jar</packaging>
    <name>nacos-console ${project.version}</name>
    <url>http://maven.apache.org</url>
    <properties>
        <project.build.sourceEncoding>UTF-8</project.build.sourceEncoding>
    </properties>
    <dependencies>
>>>>>>> ff55be27

        <dependency>
            <groupId>${project.groupId}</groupId>
            <artifactId>nacos-config</artifactId>
        </dependency>
        <dependency>
            <groupId>org.apache.tomcat.embed</groupId>
            <artifactId>tomcat-embed-jasper</artifactId>
            <version>7.0.59</version>
        </dependency>
        <dependency>
            <groupId>${project.groupId}</groupId>
            <artifactId>nacos-naming</artifactId>
        </dependency>
        <!-- log -->
        <!-- log4j通过slf4j来代理 -->
        <dependency>
            <groupId>org.slf4j</groupId>
            <artifactId>log4j-over-slf4j</artifactId>
        </dependency>
        <!-- apache commons logging通过slf4j来代理 -->
        <dependency>
            <groupId>org.slf4j</groupId>
            <artifactId>jcl-over-slf4j</artifactId>
        </dependency>
        <!-- java.util.logging 通过slf4j来代理 -->
        <dependency>
            <groupId>org.slf4j</groupId>
            <artifactId>jul-to-slf4j</artifactId>
        </dependency>
        <!-- log -->
        <dependency>
            <groupId>org.mockito</groupId>
            <artifactId>mockito-core</artifactId>
            <scope>test</scope>
        </dependency>
    </dependencies>
    <build>
        <finalName>nacos-server</finalName>
        <plugins>
            <plugin>
                <groupId>org.springframework.boot</groupId>
                <artifactId>spring-boot-maven-plugin</artifactId>
                <configuration>
                    <mainClass>com.alibaba.nacos.Nacos</mainClass>
                </configuration>
                <executions>
                    <execution>
                        <goals>
                            <goal>repackage</goal>
                        </goals>
                    </execution>
                </executions>
            </plugin>
        </plugins>
    </build>
</project><|MERGE_RESOLUTION|>--- conflicted
+++ resolved
@@ -12,7 +12,7 @@
   limitations under the License.
  -->
 <project xmlns="http://maven.apache.org/POM/4.0.0"
-<<<<<<< HEAD
+
 	xmlns:xsi="http://www.w3.org/2001/XMLSchema-instance"
 	xsi:schemaLocation="http://maven.apache.org/POM/4.0.0 http://maven.apache.org/xsd/maven-4.0.0.xsd">
 	<modelVersion>4.0.0</modelVersion>
@@ -30,25 +30,6 @@
 		<project.build.sourceEncoding>UTF-8</project.build.sourceEncoding>
 	</properties>
 	<dependencies>
-=======
-         xmlns:xsi="http://www.w3.org/2001/XMLSchema-instance"
-         xsi:schemaLocation="http://maven.apache.org/POM/4.0.0 http://maven.apache.org/xsd/maven-4.0.0.xsd">
-    <modelVersion>4.0.0</modelVersion>
-    <parent>
-        <groupId>com.alibaba.nacos</groupId>
-        <artifactId>nacos-all</artifactId>
-        <version>0.6.0</version>
-    </parent>
-    <artifactId>nacos-console</artifactId>
-    <!--<packaging>war</packaging>-->
-    <packaging>jar</packaging>
-    <name>nacos-console ${project.version}</name>
-    <url>http://maven.apache.org</url>
-    <properties>
-        <project.build.sourceEncoding>UTF-8</project.build.sourceEncoding>
-    </properties>
-    <dependencies>
->>>>>>> ff55be27
 
         <dependency>
             <groupId>${project.groupId}</groupId>
